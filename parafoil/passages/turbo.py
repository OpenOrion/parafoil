--- conflicted
+++ resolved
@@ -5,14 +5,8 @@
 import numpy.typing as npt
 from plotly import graph_objects as go
 from parafoil.airfoils import CamberThicknessAirfoil
-<<<<<<< HEAD
-from parafoil.metadata import opt_class, opt_constant, opt_range
-from ezmesh import CurveLoop, PlaneSurface, BoundaryLayerField, Geometry
+from parafoil.metadata import opt_class, opt_constant
 from paraflow import Passage, SimulationParams
-=======
-from parafoil.metadata import opt_class, opt_constant
-from paraflow import Passage, SimulationOptions
->>>>>>> 112212b7
 
 from parafoil.passages.utils import get_wall_distance
 
@@ -113,13 +107,9 @@
             airfoils_coords.append(airfoil_offseted_coords)
         return airfoils_coords
 
-<<<<<<< HEAD
     def get_surfaces(self, params: Optional[SimulationParams] = None):
-=======
-    def get_surfaces(self, params: Optional[SimulationOptions] = None):
         from ezmesh import CurveLoop, PlaneSurface, BoundaryLayerField
 
->>>>>>> 112212b7
         if self.mesh_params.airfoil_mesh_size is None:
             self.mesh_params.airfoil_mesh_size = 0.02 * self.airfoil.chord_length
         if self.mesh_params.boundary_layer_thickness is None:
@@ -230,11 +220,7 @@
     def __post_init__(self):
         self.outflow_passage.offset = [self.inflow_passage.width, 0]
 
-<<<<<<< HEAD
     def get_surfaces(self, params: Optional[SimulationParams] = None):
-=======
-    def get_surfaces(self, params: Optional[SimulationOptions] = None):
->>>>>>> 112212b7
         return [*self.inflow_passage.get_surfaces(params), *self.outflow_passage.get_surfaces(params)]
 
     def visualize(self, title: str = "Passage"):
@@ -246,11 +232,7 @@
 
     def get_config(
         self,
-<<<<<<< HEAD
         params: SimulationParams,
-=======
-        params: SimulationOptions,
->>>>>>> 112212b7
         working_directory: str,
         id: str,
     ) -> Dict[str, Any]:
