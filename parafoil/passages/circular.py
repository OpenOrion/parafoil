--- conflicted
+++ resolved
@@ -37,13 +37,9 @@
         y = self.radius * np.sin(theta)
         return np.column_stack((x, y))
 
-<<<<<<< HEAD
     def get_surfaces(self, params: Optional[SimulationParams] = None):
-=======
-    def get_surfaces(self, params: Optional[SimulationOptions] = None):
         from ezmesh import CurveLoop, PlaneSurface
 
->>>>>>> 112212b7
         if self.mesh_params.airfoil_mesh_size is None:
             self.mesh_params.airfoil_mesh_size = 0.1 * self.airfoil.chord_length
         if self.mesh_params.passage_mesh_size is None:
